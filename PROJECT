--- conflicted
+++ resolved
@@ -118,14 +118,10 @@
   kind: BlobContainer
 - group: azure
   version: v1alpha2
-<<<<<<< HEAD
   kind: MySQLServer
 - group: azure
   version: v1alpha1
   kind: RedisCacheAction
-=======
 - group: azure
   kind: AzureVirtualMachineExtension
-  version: v1alpha1
-version: "2"
->>>>>>> 1a428b14
+  version: v1alpha1