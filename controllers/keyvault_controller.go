/*
Licensed under the Apache License, Version 2.0 (the "License");
you may not use this file except in compliance with the License.
You may obtain a copy of the License at
    http://www.apache.org/licenses/LICENSE-2.0
Unless required by applicable law or agreed to in writing, software
distributed under the License is distributed on an "AS IS" BASIS,
WITHOUT WARRANTIES OR CONDITIONS OF ANY KIND, either express or implied.
See the License for the specific language governing permissions and
limitations under the License.
*/

package controllers

import (
	"context"
	"fmt"
	"os"
	"strconv"
	"time"

	azurev1 "github.com/Azure/azure-service-operator/api/v1"
	"github.com/Azure/azure-service-operator/pkg/errhelp"
	helpers "github.com/Azure/azure-service-operator/pkg/helpers"
	"github.com/Azure/azure-service-operator/pkg/resourcemanager/keyvaults"
	"github.com/Azure/go-autorest/autorest/to"
	"github.com/go-logr/logr"
	"github.com/pkg/errors"
	"k8s.io/client-go/tools/record"
	ctrl "sigs.k8s.io/controller-runtime"
	"sigs.k8s.io/controller-runtime/pkg/client"
	v1 "k8s.io/api/core/v1"
)

const keyVaultFinalizerName = "keyvault.finalizers.azure.com"

// KeyVaultReconciler reconciles a KeyVault object
type KeyVaultReconciler struct {
	client.Client
	Log             logr.Logger
	Recorder        record.EventRecorder
	RequeueTime     time.Duration
	KeyVaultManager keyvaults.KeyVaultManager
}

// +kubebuilder:rbac:groups=azure.microsoft.com,resources=keyvaults,verbs=get;list;watch;create;update;patch;delete
// +kubebuilder:rbac:groups=azure.microsoft.com,resources=keyvaults/status,verbs=get;update;patch

// Reconcile function runs the actual reconcilation loop of the controller
func (r *KeyVaultReconciler) Reconcile(req ctrl.Request) (ctrl.Result, error) {
	ctx := context.Background()
	log := r.Log.WithValues("keyvault", req.NamespacedName)

	var instance azurev1.KeyVault

	requeueAfter, err := strconv.Atoi(os.Getenv("REQUEUE_AFTER"))
	if err != nil {
		requeueAfter = 30
	}

	if err := r.Get(ctx, req.NamespacedName, &instance); err != nil {
		log.Info("Unable to fetch KeyVault", "err", err.Error())
		return ctrl.Result{}, client.IgnoreNotFound(err)
	}

	if !helpers.IsBeingDeleted(&instance) {
		if !helpers.HasFinalizer(&instance, keyVaultFinalizerName) {
			if err := r.addFinalizer(&instance); err != nil {
				log.Info("Adding keyvault finalizer failed with ", "err", err.Error())
				return ctrl.Result{}, err
			}
		}
	} else {
		if helpers.HasFinalizer(&instance, keyVaultFinalizerName) {
			if err := r.deleteExternal(&instance); err != nil {
				log.Info("Delete KeyVault failed with ", "err", err.Error())
				return ctrl.Result{}, err
			}
			helpers.RemoveFinalizer(&instance, keyVaultFinalizerName)
			if err := r.Update(context.Background(), &instance); err != nil {
				return ctrl.Result{}, err
			}
		}
		return ctrl.Result{}, nil
	}

	if err := r.reconcileExternal(&instance); err != nil {
		if errhelp.IsAsynchronousOperationNotComplete(err) || errhelp.IsGroupNotFound(err) {
			log.Info("Requeuing as the async operation is not complete")
			return ctrl.Result{
				Requeue:      true,
				RequeueAfter: time.Second * time.Duration(requeueAfter),
			}, nil
		}
		return ctrl.Result{}, fmt.Errorf("error reconciling keyvault in azure: %v", err)
	}
<<<<<<< HEAD
	r.Recorder.Event(&instance, v1.EventTypeNormal, "Provisioned", "Keyvault "+instance.ObjectMeta.Name+" provisioned ")
=======

	r.Recorder.Event(&instance, "Normal", "Provisioned", "Keyvault "+instance.ObjectMeta.Name+" provisioned ")
>>>>>>> 48b21dab
	return ctrl.Result{}, nil
}

func (r *KeyVaultReconciler) addFinalizer(instance *azurev1.KeyVault) error {
	helpers.AddFinalizer(instance, keyVaultFinalizerName)
	err := r.Update(context.Background(), instance)
	if err != nil {
		return fmt.Errorf("failed to update finalizer: %v", err)
	}
	r.Recorder.Event(instance, v1.EventTypeNormal, "Updated", fmt.Sprintf("finalizer %s added", keyVaultFinalizerName))
	return nil
}

func (r *KeyVaultReconciler) reconcileExternal(instance *azurev1.KeyVault) error {
	ctx := context.Background()
	location := instance.Spec.Location
	name := instance.ObjectMeta.Name
	groupName := instance.Spec.ResourceGroupName

	var final error
	if vault, err := r.KeyVaultManager.CreateVault(ctx, groupName, name, location); err != nil {
		if errhelp.IsAsynchronousOperationNotComplete(err) || errhelp.IsGroupNotFound(err) {
			r.Recorder.Event(instance, v1.EventTypeNormal, "Provisioning", name+" provisioning")
			return err
		}
		instance.Status.ProvisioningState = to.StringPtr("Failed")
		r.Recorder.Event(instance, v1.EventTypeWarning, "Failed", "Couldn't create resource in azure")

		if err := r.Status().Update(ctx, instance); err != nil {
			r.Recorder.Event(instance, v1.EventTypeWarning, "Failed", "Unable to update instance")
		}
		final = errors.Wrap(err, "failed to update status")
	} else {
		instance.Status.ProvisioningState = to.StringPtr("Succeeded")
		instance.Status.ID = vault.ID
		if err := r.Status().Update(ctx, instance); err != nil {
			r.Recorder.Event(instance, v1.EventTypeWarning, "Failed", "Unable to update instance")
		}
		final = errors.Wrap(err, "failed to update status")
	}
	return final
}

func (r *KeyVaultReconciler) deleteExternal(instance *azurev1.KeyVault) error {
	ctx := context.Background()
	name := instance.ObjectMeta.Name
	groupName := instance.Spec.ResourceGroupName
	_, err := r.KeyVaultManager.DeleteVault(ctx, groupName, name)
	if err != nil {
		if errhelp.IsStatusCode204(err) {
			r.Recorder.Event(instance, v1.EventTypeWarning, "DoesNotExist", "Resource to delete does not exist")
			return nil
		}

		r.Recorder.Event(instance, v1.EventTypeWarning, "Failed", "Couldn't delete resouce in azure")
		return err
	}

	r.Recorder.Event(instance, v1.EventTypeNormal, "Deleted", name+" deleted")
	return nil
}

// SetupWithManager sets up the controller functions
func (r *KeyVaultReconciler) SetupWithManager(mgr ctrl.Manager) error {
	return ctrl.NewControllerManagedBy(mgr).
		For(&azurev1.KeyVault{}).
		Complete(r)
}<|MERGE_RESOLUTION|>--- conflicted
+++ resolved
@@ -94,12 +94,8 @@
 		}
 		return ctrl.Result{}, fmt.Errorf("error reconciling keyvault in azure: %v", err)
 	}
-<<<<<<< HEAD
+
 	r.Recorder.Event(&instance, v1.EventTypeNormal, "Provisioned", "Keyvault "+instance.ObjectMeta.Name+" provisioned ")
-=======
-
-	r.Recorder.Event(&instance, "Normal", "Provisioned", "Keyvault "+instance.ObjectMeta.Name+" provisioned ")
->>>>>>> 48b21dab
 	return ctrl.Result{}, nil
 }
 
