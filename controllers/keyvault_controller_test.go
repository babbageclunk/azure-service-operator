--- conflicted
+++ resolved
@@ -87,30 +87,12 @@
 
 }
 
-<<<<<<< HEAD
-/*
-=======
->>>>>>> 8bd2cba6
 func TestKeyvaultControllerWithAccessPolicies(t *testing.T) {
 	t.Parallel()
 	defer PanicRecover()
 	ctx := context.Background()
 	assert := assert.New(t)
-<<<<<<< HEAD
-
-	keyVaultName := "t-kv-dev-" + helpers.RandomString(10)
-	const poll = time.Second * 10
-
-	keyVaultLocation := tc.resourceGroupLocation
-
-	allPermissions := []string{"get", "list", "set", "delete", "recover", "backup", "restore"}
-	onlyListPermission := []string{"list"}
-
-	accessPolicies := []azurev1alpha1.AccessPolicyEntry{
-		{
-			TenantID: config.TenantID(),
-			ObjectID: "",
-=======
+	
 	keyVaultName := "t-kv-dev-" + helpers.RandomString(10)
 	const poll = time.Second * 10
 	keyVaultLocation := tc.resourceGroupLocation
@@ -119,7 +101,7 @@
 		{
 			TenantID: config.TenantID(),
 			ObjectID: config.ClientID(),
->>>>>>> 8bd2cba6
+
 			Permissions: &azurev1alpha1.Permissions{
 				Keys:         &allPermissions,
 				Secrets:      &allPermissions,
@@ -140,51 +122,34 @@
 			AccessPolicies: &accessPolicies,
 		},
 	}
-<<<<<<< HEAD
-
-	// Create the Keyvault object and expect the Reconcile to be created
-	err := tc.k8sClient.Create(ctx, keyVaultInstance)
-	assert.Equal(nil, err, "create keyvault in k8s")
-
-	// Prep query for get
-	keyVaultNamespacedName := types.NamespacedName{Name: keyVaultName, Namespace: "default"}
-
-=======
-	// Create the Keyvault object and expect the Reconcile to be created
-	err := tc.k8sClient.Create(ctx, keyVaultInstance)
-	assert.Equal(nil, err, "create keyvault in k8s")
-	// Prep query for get
-	keyVaultNamespacedName := types.NamespacedName{Name: keyVaultName, Namespace: "default"}
->>>>>>> 8bd2cba6
-	assert.Eventually(func() bool {
-		_ = tc.k8sClient.Get(ctx, keyVaultNamespacedName, keyVaultInstance)
-		return helpers.HasFinalizer(keyVaultInstance, finalizerName)
-	}, tc.timeout, tc.retry, "wait for keyvault to have finalizer")
-<<<<<<< HEAD
+
+
+	// Create the Keyvault object and expect the Reconcile to be created
+	err := tc.k8sClient.Create(ctx, keyVaultInstance)
+	assert.Equal(nil, err, "create keyvault in k8s")
+
+	// Prep query for get
+	keyVaultNamespacedName := types.NamespacedName{Name: keyVaultName, Namespace: "default"}
+  
+	assert.Eventually(func() bool {
+		_ = tc.k8sClient.Get(ctx, keyVaultNamespacedName, keyVaultInstance)
+		return helpers.HasFinalizer(keyVaultInstance, finalizerName)
+	}, tc.timeout, tc.retry, "wait for keyvault to have finalizer")
+
 
 	// Wait until key vault is provisioned
 
-=======
-	// Wait until key vault is provisioned
->>>>>>> 8bd2cba6
 	assert.Eventually(func() bool {
 		_ = tc.k8sClient.Get(ctx, keyVaultNamespacedName, keyVaultInstance)
 		return strings.Contains(keyVaultInstance.Status.Message, successMsg)
 	}, tc.timeout, tc.retry, "wait for keyVaultInstance to be ready in k8s")
-<<<<<<< HEAD
-
-=======
->>>>>>> 8bd2cba6
+
 	// verify key vault exists in Azure
 	assert.Eventually(func() bool {
 		result, _ := tc.keyVaultManager.GetVault(ctx, tc.resourceGroupName, keyVaultInstance.Name)
 		return result.Response.StatusCode == http.StatusOK
 	}, tc.timeout, tc.retry, "wait for keyVaultInstance to be ready in azure")
-<<<<<<< HEAD
-
-	//Add code to set secret and get secret from this keyvault using secretclient
-	//TODO
-=======
+
 	//Add code to set secret and get secret from this keyvault using secretclient
 
 	keyvaultSecretClient := kvsecrets.New(keyVaultName)
@@ -199,36 +164,24 @@
 
 	_, err = keyvaultSecretClient.Get(ctx, key)
 	assert.Equal(nil, err, "checking if secret is present in keyvault")
->>>>>>> 8bd2cba6
-
-	// delete key vault
-	err = tc.k8sClient.Delete(ctx, keyVaultInstance)
-	assert.Equal(nil, err, "delete keyvault in k8s")
-<<<<<<< HEAD
-
-	// verify key vault is gone from kubernetes
-
-=======
-	// verify key vault is gone from kubernetes
->>>>>>> 8bd2cba6
-	assert.Eventually(func() bool {
-		err := tc.k8sClient.Get(ctx, keyVaultNamespacedName, keyVaultInstance)
-		return apierrors.IsNotFound(err)
-	}, tc.timeout, tc.retry, "wait for keyVaultInstance to be gone from k8s")
-<<<<<<< HEAD
-
-=======
->>>>>>> 8bd2cba6
+
+	// delete key vault
+	err = tc.k8sClient.Delete(ctx, keyVaultInstance)
+	assert.Equal(nil, err, "delete keyvault in k8s")
+
+	// verify key vault is gone from kubernetes
+	assert.Eventually(func() bool {
+		err := tc.k8sClient.Get(ctx, keyVaultNamespacedName, keyVaultInstance)
+		return apierrors.IsNotFound(err)
+	}, tc.timeout, tc.retry, "wait for keyVaultInstance to be gone from k8s")
+
 	assert.Eventually(func() bool {
 		result, _ := tc.keyVaultManager.GetVault(ctx, tc.resourceGroupName, keyVaultInstance.Name)
 		return result.Response.StatusCode == http.StatusNotFound
 	}, tc.timeout, tc.retry, "wait for keyVaultInstance to be gone from azure")
-<<<<<<< HEAD
-
-}*/
-=======
+
 }
->>>>>>> 8bd2cba6
+
 
 func TestKeyvaultControllerInvalidName(t *testing.T) {
 	t.Parallel()
