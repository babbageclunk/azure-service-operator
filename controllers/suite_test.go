/*

Licensed under the Apache License, Version 2.0 (the "License");
you may not use this file except in compliance with the License.
You may obtain a copy of the License at

    http://www.apache.org/licenses/LICENSE-2.0

Unless required by applicable law or agreed to in writing, software
distributed under the License is distributed on an "AS IS" BASIS,
WITHOUT WARRANTIES OR CONDITIONS OF ANY KIND, either express or implied.
See the License for the specific language governing permissions and
limitations under the License.
*/

package controllers

import (
	"context"
	"fmt"
	"log"
	"os"
	"path/filepath"
	"strings"
	"testing"
	"time"

	k8sSecrets "github.com/Azure/azure-service-operator/pkg/secrets/kube"

	"github.com/Azure/azure-service-operator/pkg/helpers"
	"k8s.io/client-go/rest"

	resourcemanagerconfig "github.com/Azure/azure-service-operator/pkg/resourcemanager/config"
	resourcemanagereventhub "github.com/Azure/azure-service-operator/pkg/resourcemanager/eventhubs"
	resourcemanagerkeyvaults "github.com/Azure/azure-service-operator/pkg/resourcemanager/keyvaults"
	resourcemanagereventhubmock "github.com/Azure/azure-service-operator/pkg/resourcemanager/mock/eventhubs"
	resourcemanagerkeyvaultsmock "github.com/Azure/azure-service-operator/pkg/resourcemanager/mock/keyvaults"
	resourcegroupsresourcemanagermock "github.com/Azure/azure-service-operator/pkg/resourcemanager/mock/resourcegroups"
	resourcemanagersqlmock "github.com/Azure/azure-service-operator/pkg/resourcemanager/mock/sql"
	resourcemanagerstoragesmock "github.com/Azure/azure-service-operator/pkg/resourcemanager/mock/storages"
	resourcegroupsresourcemanager "github.com/Azure/azure-service-operator/pkg/resourcemanager/resourcegroups"
	resourcemanagersql "github.com/Azure/azure-service-operator/pkg/resourcemanager/sqlclient"
	resourcemanagerstorages "github.com/Azure/azure-service-operator/pkg/resourcemanager/storages"
	telemetry "github.com/Azure/azure-service-operator/pkg/telemetry"

	. "github.com/onsi/ginkgo"
	. "github.com/onsi/gomega"

	azurev1alpha1 "github.com/Azure/azure-service-operator/api/v1alpha1"
	"k8s.io/client-go/kubernetes/scheme"
	ctrl "sigs.k8s.io/controller-runtime"
	"sigs.k8s.io/controller-runtime/pkg/client"
	"sigs.k8s.io/controller-runtime/pkg/envtest"
	logf "sigs.k8s.io/controller-runtime/pkg/log"
	"sigs.k8s.io/controller-runtime/pkg/log/zap"
	// +kubebuilder:scaffold:imports
)

// These tests use Ginkgo (BDD-style Go testing framework). Refer to
// http://onsi.github.io/ginkgo/ to learn more about Ginkgo.

var testEnv *envtest.Environment

type testContext struct {
<<<<<<< HEAD
	k8sClient             client.Client
	resourceGroupName     string
	resourceGroupLocation string
	eventhubNamespaceName string
	eventhubName          string
	namespaceLocation     string
	storageAccountName    string
	blobContainerName     string
	resourceGroupManager  resourcegroupsresourcemanager.ResourceGroupManager
	eventHubManagers      resourcemanagereventhub.EventHubManagers
	eventhubClient        resourcemanagereventhub.EventHubManager
	storageManagers       resourcemanagerstorages.StorageManagers
	keyVaultManager       resourcemanagerkeyvaults.KeyVaultManager
	timeout               time.Duration
	retry                 time.Duration
=======
	k8sClient               client.Client
	resourceGroupName       string
	resourceGroupLocation   string
	eventhubNamespaceName   string
	eventhubName            string
	namespaceLocation       string
	storageAccountName      string
	blobContainerName       string
	resourceGroupManager    resourcegroupsresourcemanager.ResourceGroupManager
	eventHubManagers        resourcemanagereventhub.EventHubManagers
	storageManagers         resourcemanagerstorages.StorageManagers
	keyVaultManager         resourcemanagerkeyvaults.KeyVaultManager
	sqlServerManager        resourcemanagersql.SqlServerManager
	sqlDbManager            resourcemanagersql.SqlDbManager
	sqlFirewallRuleManager  resourcemanagersql.SqlFirewallRuleManager
	sqlFailoverGroupManager resourcemanagersql.SqlFailoverGroupManager
	sqlUserManager          resourcemanagersql.SqlUserManager
	timeout                 time.Duration
	retry                   time.Duration
>>>>>>> bcdea9da
}

var tc testContext

func TestAPIs(t *testing.T) {
	//t.Parallel()
	RegisterFailHandler(Fail)

	RunSpecsWithDefaultAndCustomReporters(t,
		"Controller Suite",
		[]Reporter{envtest.NewlineReporter{}})
}

var _ = BeforeSuite(func() {
	logf.SetLogger(zap.LoggerTo(GinkgoWriter, true))
	log.Println(fmt.Sprintf("Starting common controller test setup"))

	err := resourcemanagerconfig.ParseEnvironment()
	if err != nil {
		Fail(err.Error())
	}

	resourceGroupName := "t-rg-dev-controller-" + helpers.RandomString(10)
	resourcegroupLocation := resourcemanagerconfig.DefaultLocation()

	eventhubNamespaceName := "t-ns-dev-eh-ns-" + helpers.RandomString(10)
	eventhubName := "t-eh-dev-sample-" + helpers.RandomString(10)
	namespaceLocation := resourcemanagerconfig.DefaultLocation()

	storageAccountName := "tsadeveh" + helpers.RandomString(10)
	blobContainerName := "t-bc-dev-eh-" + helpers.RandomString(10)

	var timeout time.Duration

	By("bootstrapping test environment")
	testEnv = &envtest.Environment{
		CRDDirectoryPaths: []string{filepath.Join("..", "config", "crd", "bases")},
	}

	var cfg *rest.Config
	if os.Getenv("TEST_USE_EXISTING_CLUSTER") == "true" {
		t := true
		testEnv = &envtest.Environment{
			UseExistingCluster: &t,
		}
		cfg, err = ctrl.GetConfig()
		Expect(err).ToNot(HaveOccurred())
	} else {
		testEnv = &envtest.Environment{
			CRDDirectoryPaths: []string{filepath.Join("..", "config", "crd", "bases")},
		}
		cfg, err = testEnv.Start()
		Expect(err).ToNot(HaveOccurred())
	}

	Expect(cfg).ToNot(BeNil())

	err = azurev1alpha1.AddToScheme(scheme.Scheme)
	Expect(err).NotTo(HaveOccurred())

	var k8sManager ctrl.Manager

	err = azurev1alpha1.AddToScheme(scheme.Scheme)
	Expect(err).NotTo(HaveOccurred())

	// +kubebuilder:scaffold:scheme
	k8sManager, err = ctrl.NewManager(cfg, ctrl.Options{
		Scheme: scheme.Scheme,
	})
	Expect(err).ToNot(HaveOccurred())

	secretClient := k8sSecrets.New(k8sManager.GetClient())
	var resourceGroupManager resourcegroupsresourcemanager.ResourceGroupManager
	var eventHubManagers resourcemanagereventhub.EventHubManagers
	var storageManagers resourcemanagerstorages.StorageManagers
	var keyVaultManager resourcemanagerkeyvaults.KeyVaultManager
	var eventhubNamespaceClient resourcemanagereventhub.EventHubNamespaceManager
<<<<<<< HEAD
	var eventhubClient resourcemanagereventhub.EventHubManager
=======
	var sqlServerManager resourcemanagersql.SqlServerManager
	var sqlDbManager resourcemanagersql.SqlDbManager
	var sqlFirewallRuleManager resourcemanagersql.SqlFirewallRuleManager
	var sqlFailoverGroupManager resourcemanagersql.SqlFailoverGroupManager
	var sqlUserManager resourcemanagersql.SqlUserManager

>>>>>>> bcdea9da
	if os.Getenv("TEST_CONTROLLER_WITH_MOCKS") == "false" {
		resourceGroupManager = resourcegroupsresourcemanager.NewAzureResourceGroupManager()
		eventHubManagers = resourcemanagereventhub.AzureEventHubManagers
		storageManagers = resourcemanagerstorages.AzureStorageManagers
		keyVaultManager = resourcemanagerkeyvaults.AzureKeyVaultManager
		eventhubNamespaceClient = resourcemanagereventhub.NewEventHubNamespaceClient(ctrl.Log.WithName("controllers").WithName("EventhubNamespace"))
<<<<<<< HEAD
		eventhubClient = resourcemanagereventhub.NewEventhubClient(secretClient, scheme.Scheme)

=======
		sqlServerManager = resourcemanagersql.NewAzureSqlServerManager(ctrl.Log.WithName("sqlservermanager").WithName("AzureSqlServer"))
		sqlDbManager = resourcemanagersql.NewAzureSqlDbManager(ctrl.Log.WithName("sqldbmanager").WithName("AzureSqlDb"))
		sqlFirewallRuleManager = resourcemanagersql.NewAzureSqlFirewallRuleManager(ctrl.Log.WithName("sqlfirewallrulemanager").WithName("AzureSqlFirewallRule"))
		sqlFailoverGroupManager = resourcemanagersql.NewAzureSqlFailoverGroupManager(ctrl.Log.WithName("sqlfailovergroupmanager").WithName("AzureSqlFailoverGroup"))
		sqlUserManager = resourcemanagersql.NewAzureSqlUserManager(ctrl.Log.WithName("sqlusermanager").WithName("AzureSqlUser"))
>>>>>>> bcdea9da
		timeout = time.Second * 900
	} else {
		resourceGroupManager = &resourcegroupsresourcemanagermock.MockResourceGroupManager{}
		eventHubManagers = resourcemanagereventhubmock.MockEventHubManagers
		storageManagers = resourcemanagerstoragesmock.MockStorageManagers
		keyVaultManager = &resourcemanagerkeyvaultsmock.MockKeyVaultManager{}
		eventhubNamespaceClient = resourcemanagereventhubmock.NewMockEventHubNamespaceClient()
<<<<<<< HEAD
		eventhubClient = resourcemanagereventhubmock.NewMockEventHubClient(secretClient, scheme.Scheme)
=======
		sqlServerManager = resourcemanagersqlmock.NewMockSqlServerManager()
		sqlDbManager = resourcemanagersqlmock.NewMockSqlDbManager()
		sqlFirewallRuleManager = resourcemanagersqlmock.NewMockSqlFirewallRuleManager()
		sqlFailoverGroupManager = resourcemanagersqlmock.NewMockSqlFailoverGroupManager()
		sqlUserManager = resourcemanagersqlmock.NewMockAzureSqlUserManager()
>>>>>>> bcdea9da

		timeout = time.Second * 60
	}

	err = (&KeyVaultReconciler{
		Client:          k8sManager.GetClient(),
		Log:             ctrl.Log.WithName("controllers").WithName("KeyVault"),
		Recorder:        k8sManager.GetEventRecorderFor("KeyVault-controller"),
		KeyVaultManager: keyVaultManager,
	}).SetupWithManager(k8sManager)
	Expect(err).ToNot(HaveOccurred())

	err = (&EventhubReconciler{
		Reconciler: &AsyncReconciler{
			Client:      k8sManager.GetClient(),
			AzureClient: eventhubClient,
			Telemetry: telemetry.InitializePrometheusDefault(
				ctrl.Log.WithName("controllers").WithName("EventHub"),
				"EventHub",
			),
			Recorder: k8sManager.GetEventRecorderFor("Eventhub-controller"),
			Scheme:   scheme.Scheme,
		},
	}).SetupWithManager(k8sManager)
	Expect(err).ToNot(HaveOccurred())

	err = (&ResourceGroupReconciler{
		Reconciler: &AsyncReconciler{
			Client:      k8sManager.GetClient(),
			AzureClient: resourceGroupManager,
			Telemetry: telemetry.InitializePrometheusDefault(
				ctrl.Log.WithName("controllers").WithName("ResourceGroup"),
				"ResourceGroup",
			),
			Recorder: k8sManager.GetEventRecorderFor("ResourceGroup-controller"),
			Scheme:   scheme.Scheme,
		},
	}).SetupWithManager(k8sManager)
	Expect(err).ToNot(HaveOccurred())

	err = (&EventhubNamespaceReconciler{
		Reconciler: &AsyncReconciler{
			Client:      k8sManager.GetClient(),
			AzureClient: eventhubNamespaceClient,
			Telemetry: telemetry.InitializePrometheusDefault(
				ctrl.Log.WithName("controllers").WithName("EventhubNamespace"),
				"EventhubNamespace",
			),
			Recorder: k8sManager.GetEventRecorderFor("EventhubNamespace-controller"),
			Scheme:   scheme.Scheme,
		},
	}).SetupWithManager(k8sManager)
	Expect(err).ToNot(HaveOccurred())

	err = (&ConsumerGroupReconciler{
		Client:               k8sManager.GetClient(),
		Log:                  ctrl.Log.WithName("controllers").WithName("ConsumerGroup"),
		Recorder:             k8sManager.GetEventRecorderFor("ConsumerGroup-controller"),
		ConsumerGroupManager: eventHubManagers.ConsumerGroup,
	}).SetupWithManager(k8sManager)
	Expect(err).ToNot(HaveOccurred())

	err = (&AzureDataLakeGen2FileSystemReconciler{
		Client:            k8sManager.GetClient(),
		Log:               ctrl.Log.WithName("controllers").WithName("AzureDataLakeGen2FileSystem"),
		Recorder:          k8sManager.GetEventRecorderFor("AzureDataLakeGen2FileSystem-controller"),
		FileSystemManager: storageManagers.FileSystem,
	}).SetupWithManager(k8sManager)
	Expect(err).ToNot(HaveOccurred())

	err = (&AzureSqlServerReconciler{
		Client:                k8sManager.GetClient(),
		Log:                   ctrl.Log.WithName("controllers").WithName("AzureSqlServer"),
		Recorder:              k8sManager.GetEventRecorderFor("AzureSqlServer-controller"),
		Scheme:                scheme.Scheme,
		AzureSqlServerManager: sqlServerManager,
		SecretClient:          secretClient,
	}).SetupWithManager(k8sManager)
	Expect(err).ToNot(HaveOccurred())

	err = (&AzureSqlDatabaseReconciler{
		Client:            k8sManager.GetClient(),
		Log:               ctrl.Log.WithName("controllers").WithName("AzureSqlDatabase"),
		Recorder:          k8sManager.GetEventRecorderFor("AzureSqlDatabase-controller"),
		Scheme:            scheme.Scheme,
		AzureSqlDbManager: sqlDbManager,
	}).SetupWithManager(k8sManager)
	Expect(err).ToNot(HaveOccurred())

	err = (&AzureSqlFirewallRuleReconciler{
		Client: k8sManager.GetClient(),
		Telemetry: telemetry.InitializePrometheusDefault(
			ctrl.Log.WithName("controllers").WithName("AzureSQLFirewallRuleOperator"),
			"AzureSQLFirewallRuleOperator",
		),
		Recorder:                    k8sManager.GetEventRecorderFor("AzureSqlFirewallRule-controller"),
		Scheme:                      scheme.Scheme,
		AzureSqlFirewallRuleManager: sqlFirewallRuleManager,
	}).SetupWithManager(k8sManager)
	Expect(err).ToNot(HaveOccurred())
	err = (&AzureSqlFailoverGroupReconciler{
		Client:                       k8sManager.GetClient(),
		Log:                          ctrl.Log.WithName("controllers").WithName("AzureSqlFailoverGroup"),
		Recorder:                     k8sManager.GetEventRecorderFor("AzureSqlFailoverGroup-controller"),
		Scheme:                       scheme.Scheme,
		AzureSqlFailoverGroupManager: sqlFailoverGroupManager,
	}).SetupWithManager(k8sManager)
	Expect(err).ToNot(HaveOccurred())

	err = (&AzureSQLUserReconciler{
		Client:              k8sManager.GetClient(),
		Log:                 ctrl.Log.WithName("controllers").WithName("AzureSqlUser"),
		Recorder:            k8sManager.GetEventRecorderFor("AzureSqlUser-controller"),
		Scheme:              scheme.Scheme,
		AzureSqlUserManager: sqlUserManager,
	}).SetupWithManager(k8sManager)
	Expect(err).ToNot(HaveOccurred())

	err = (&AzureSqlActionReconciler{
		Client:                k8sManager.GetClient(),
		Log:                   ctrl.Log.WithName("controllers").WithName("AzureSqlAction"),
		Recorder:              k8sManager.GetEventRecorderFor("AzureSqlAction-controller"),
		Scheme:                scheme.Scheme,
		AzureSqlServerManager: sqlServerManager,
	}).SetupWithManager(k8sManager)
	Expect(err).ToNot(HaveOccurred())

	err = (&AzureSqlFailoverGroupReconciler{
		Client:                       k8sManager.GetClient(),
		Log:                          ctrl.Log.WithName("controllers").WithName("AzureSqlFailoverGroup"),
		Recorder:                     k8sManager.GetEventRecorderFor("AzureSqlFailoverGroup-controller"),
		Scheme:                       scheme.Scheme,
		AzureSqlFailoverGroupManager: sqlFailoverGroupManager,
	}).SetupWithManager(k8sManager)
	Expect(err).ToNot(HaveOccurred())

	err = (&AzureSqlFirewallRuleReconciler{
		Client: k8sManager.GetClient(),
		Telemetry: telemetry.InitializePrometheusDefault(
			ctrl.Log.WithName("controllers").WithName("AzureSQLFirewallRuleOperator"),
			"AzureSQLFirewallRuleOperator",
		),
		Recorder:                    k8sManager.GetEventRecorderFor("AzureSqlFirewall-controller"),
		Scheme:                      scheme.Scheme,
		AzureSqlFirewallRuleManager: sqlFirewallRuleManager,
	}).SetupWithManager(k8sManager)
	Expect(err).ToNot(HaveOccurred())

	go func() {
		err = k8sManager.Start(ctrl.SetupSignalHandler())
		Expect(err).ToNot(HaveOccurred())
	}()

	//k8sClient = k8sManager.GetClient()
	k8sClient, _ := client.New(cfg, client.Options{Scheme: scheme.Scheme})
	Expect(err).ToNot(HaveOccurred())
	Expect(k8sClient).ToNot(BeNil())

	// Create the ResourceGroup resource
	result, _ := resourceGroupManager.CheckExistence(context.Background(), resourceGroupName)
	if result.Response.StatusCode != 204 {
		_, _ = resourceGroupManager.CreateGroup(context.Background(), resourceGroupName, resourcegroupLocation)
	}

	eventHubNSManager := eventHubManagers.EventHubNamespace
	// Create the Eventhub namespace resource
	_, err = eventHubNSManager.CreateNamespaceAndWait(context.Background(), resourceGroupName, eventhubNamespaceName, namespaceLocation)
	Expect(err).ToNot(HaveOccurred())

	tc = testContext{
<<<<<<< HEAD
		k8sClient:             k8sClient,
		resourceGroupName:     resourceGroupName,
		resourceGroupLocation: resourcegroupLocation,
		eventhubNamespaceName: eventhubNamespaceName,
		eventhubName:          eventhubName,
		namespaceLocation:     namespaceLocation,
		storageAccountName:    storageAccountName,
		blobContainerName:     blobContainerName,
		eventHubManagers:      eventHubManagers,
		eventhubClient:        eventhubClient,
		resourceGroupManager:  resourceGroupManager,
		storageManagers:       storageManagers,
		keyVaultManager:       keyVaultManager,
		timeout:               timeout,
		retry:                 time.Second * 1,
=======
		k8sClient:               k8sClient,
		resourceGroupName:       resourceGroupName,
		resourceGroupLocation:   resourcegroupLocation,
		eventhubNamespaceName:   eventhubNamespaceName,
		eventhubName:            eventhubName,
		namespaceLocation:       namespaceLocation,
		storageAccountName:      storageAccountName,
		blobContainerName:       blobContainerName,
		eventHubManagers:        eventHubManagers,
		resourceGroupManager:    resourceGroupManager,
		sqlServerManager:        sqlServerManager,
		sqlDbManager:            sqlDbManager,
		sqlFirewallRuleManager:  sqlFirewallRuleManager,
		sqlFailoverGroupManager: sqlFailoverGroupManager,
		sqlUserManager:          sqlUserManager,
		storageManagers:         storageManagers,
		keyVaultManager:         keyVaultManager,
		timeout:                 timeout,
		retry:                   time.Second * 1,
>>>>>>> bcdea9da
	}

	Eventually(func() bool {
		namespace, _ := eventHubManagers.EventHubNamespace.GetNamespace(context.Background(), resourceGroupName, eventhubNamespaceName)
		return namespace.ProvisioningState != nil && *namespace.ProvisioningState == "Succeeded"
	}, tc.timeout, tc.retry,
	).Should(BeTrue())

	// Create the Eventhub resource
	_, err = eventHubManagers.EventHub.CreateHub(context.Background(), resourceGroupName, eventhubNamespaceName, eventhubName, int32(7), int32(2), nil)
	Expect(err).ToNot(HaveOccurred())

	// Create the Storage Account and Container
	_, err = storageManagers.Storage.CreateStorage(context.Background(), resourceGroupName, storageAccountName, resourcegroupLocation, azurev1alpha1.StorageSku{
		Name: "Standard_LRS",
	}, "Storage", map[string]*string{}, "", nil, nil)
	Expect(err).ToNot(HaveOccurred())

	_, err = storageManagers.BlobContainer.CreateBlobContainer(context.Background(), resourceGroupName, storageAccountName, blobContainerName)
	Expect(err).ToNot(HaveOccurred())

})

var _ = AfterSuite(func() {
	log.Println(fmt.Sprintf("Started common controller test teardown"))
	//clean up the resources created for test
	By("tearing down the test environment")

	// delete the resource group and contained resources
	Eventually(func() bool {
		_, err := tc.resourceGroupManager.DeleteGroup(context.Background(), tc.resourceGroupName)
		if err != nil {
			log.Println(err)
			log.Println()
			if strings.Contains(err.Error(), "asynchronous operation has not completed") {
				return true
			}
			return false
		}
		return true
	}, tc.timeout, tc.retry,
	).Should(BeTrue())
	err := testEnv.Stop()
	Expect(err).ToNot(HaveOccurred())
	log.Println(fmt.Sprintf("Finished common controller test teardown"))
})<|MERGE_RESOLUTION|>--- conflicted
+++ resolved
@@ -62,23 +62,6 @@
 var testEnv *envtest.Environment
 
 type testContext struct {
-<<<<<<< HEAD
-	k8sClient             client.Client
-	resourceGroupName     string
-	resourceGroupLocation string
-	eventhubNamespaceName string
-	eventhubName          string
-	namespaceLocation     string
-	storageAccountName    string
-	blobContainerName     string
-	resourceGroupManager  resourcegroupsresourcemanager.ResourceGroupManager
-	eventHubManagers      resourcemanagereventhub.EventHubManagers
-	eventhubClient        resourcemanagereventhub.EventHubManager
-	storageManagers       resourcemanagerstorages.StorageManagers
-	keyVaultManager       resourcemanagerkeyvaults.KeyVaultManager
-	timeout               time.Duration
-	retry                 time.Duration
-=======
 	k8sClient               client.Client
 	resourceGroupName       string
 	resourceGroupLocation   string
@@ -89,7 +72,8 @@
 	blobContainerName       string
 	resourceGroupManager    resourcegroupsresourcemanager.ResourceGroupManager
 	eventHubManagers        resourcemanagereventhub.EventHubManagers
-	storageManagers         resourcemanagerstorages.StorageManagers
+	eventhubClient        resourcemanagereventhub.EventHubManager
+  storageManagers         resourcemanagerstorages.StorageManagers
 	keyVaultManager         resourcemanagerkeyvaults.KeyVaultManager
 	sqlServerManager        resourcemanagersql.SqlServerManager
 	sqlDbManager            resourcemanagersql.SqlDbManager
@@ -98,7 +82,6 @@
 	sqlUserManager          resourcemanagersql.SqlUserManager
 	timeout                 time.Duration
 	retry                   time.Duration
->>>>>>> bcdea9da
 }
 
 var tc testContext
@@ -176,32 +159,25 @@
 	var storageManagers resourcemanagerstorages.StorageManagers
 	var keyVaultManager resourcemanagerkeyvaults.KeyVaultManager
 	var eventhubNamespaceClient resourcemanagereventhub.EventHubNamespaceManager
-<<<<<<< HEAD
 	var eventhubClient resourcemanagereventhub.EventHubManager
-=======
 	var sqlServerManager resourcemanagersql.SqlServerManager
 	var sqlDbManager resourcemanagersql.SqlDbManager
 	var sqlFirewallRuleManager resourcemanagersql.SqlFirewallRuleManager
 	var sqlFailoverGroupManager resourcemanagersql.SqlFailoverGroupManager
 	var sqlUserManager resourcemanagersql.SqlUserManager
 
->>>>>>> bcdea9da
 	if os.Getenv("TEST_CONTROLLER_WITH_MOCKS") == "false" {
 		resourceGroupManager = resourcegroupsresourcemanager.NewAzureResourceGroupManager()
 		eventHubManagers = resourcemanagereventhub.AzureEventHubManagers
 		storageManagers = resourcemanagerstorages.AzureStorageManagers
 		keyVaultManager = resourcemanagerkeyvaults.AzureKeyVaultManager
 		eventhubNamespaceClient = resourcemanagereventhub.NewEventHubNamespaceClient(ctrl.Log.WithName("controllers").WithName("EventhubNamespace"))
-<<<<<<< HEAD
 		eventhubClient = resourcemanagereventhub.NewEventhubClient(secretClient, scheme.Scheme)
-
-=======
 		sqlServerManager = resourcemanagersql.NewAzureSqlServerManager(ctrl.Log.WithName("sqlservermanager").WithName("AzureSqlServer"))
 		sqlDbManager = resourcemanagersql.NewAzureSqlDbManager(ctrl.Log.WithName("sqldbmanager").WithName("AzureSqlDb"))
 		sqlFirewallRuleManager = resourcemanagersql.NewAzureSqlFirewallRuleManager(ctrl.Log.WithName("sqlfirewallrulemanager").WithName("AzureSqlFirewallRule"))
 		sqlFailoverGroupManager = resourcemanagersql.NewAzureSqlFailoverGroupManager(ctrl.Log.WithName("sqlfailovergroupmanager").WithName("AzureSqlFailoverGroup"))
 		sqlUserManager = resourcemanagersql.NewAzureSqlUserManager(ctrl.Log.WithName("sqlusermanager").WithName("AzureSqlUser"))
->>>>>>> bcdea9da
 		timeout = time.Second * 900
 	} else {
 		resourceGroupManager = &resourcegroupsresourcemanagermock.MockResourceGroupManager{}
@@ -209,15 +185,12 @@
 		storageManagers = resourcemanagerstoragesmock.MockStorageManagers
 		keyVaultManager = &resourcemanagerkeyvaultsmock.MockKeyVaultManager{}
 		eventhubNamespaceClient = resourcemanagereventhubmock.NewMockEventHubNamespaceClient()
-<<<<<<< HEAD
 		eventhubClient = resourcemanagereventhubmock.NewMockEventHubClient(secretClient, scheme.Scheme)
-=======
 		sqlServerManager = resourcemanagersqlmock.NewMockSqlServerManager()
 		sqlDbManager = resourcemanagersqlmock.NewMockSqlDbManager()
 		sqlFirewallRuleManager = resourcemanagersqlmock.NewMockSqlFirewallRuleManager()
 		sqlFailoverGroupManager = resourcemanagersqlmock.NewMockSqlFailoverGroupManager()
 		sqlUserManager = resourcemanagersqlmock.NewMockAzureSqlUserManager()
->>>>>>> bcdea9da
 
 		timeout = time.Second * 60
 	}
@@ -388,23 +361,6 @@
 	Expect(err).ToNot(HaveOccurred())
 
 	tc = testContext{
-<<<<<<< HEAD
-		k8sClient:             k8sClient,
-		resourceGroupName:     resourceGroupName,
-		resourceGroupLocation: resourcegroupLocation,
-		eventhubNamespaceName: eventhubNamespaceName,
-		eventhubName:          eventhubName,
-		namespaceLocation:     namespaceLocation,
-		storageAccountName:    storageAccountName,
-		blobContainerName:     blobContainerName,
-		eventHubManagers:      eventHubManagers,
-		eventhubClient:        eventhubClient,
-		resourceGroupManager:  resourceGroupManager,
-		storageManagers:       storageManagers,
-		keyVaultManager:       keyVaultManager,
-		timeout:               timeout,
-		retry:                 time.Second * 1,
-=======
 		k8sClient:               k8sClient,
 		resourceGroupName:       resourceGroupName,
 		resourceGroupLocation:   resourcegroupLocation,
@@ -414,6 +370,7 @@
 		storageAccountName:      storageAccountName,
 		blobContainerName:       blobContainerName,
 		eventHubManagers:        eventHubManagers,
+ 		eventhubClient:        eventhubClient,
 		resourceGroupManager:    resourceGroupManager,
 		sqlServerManager:        sqlServerManager,
 		sqlDbManager:            sqlDbManager,
@@ -424,7 +381,6 @@
 		keyVaultManager:         keyVaultManager,
 		timeout:                 timeout,
 		retry:                   time.Second * 1,
->>>>>>> bcdea9da
 	}
 
 	Eventually(func() bool {
