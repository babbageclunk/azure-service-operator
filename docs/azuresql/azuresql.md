--- conflicted
+++ resolved
@@ -23,11 +23,7 @@
 
   ```yaml
     apiVersion: azure.microsoft.com/v1alpha1
-<<<<<<< HEAD
     kind: AzureSqlServer
-=======
-    kind: SqlServer
->>>>>>> 2c2b1a4c
     metadata:
     name: sqlserver-sample
     spec:
@@ -88,11 +84,7 @@
 
 ```yaml
 apiVersion: azure.microsoft.com/v1alpha1
-<<<<<<< HEAD
 kind: AzureSqlDatabase
-=======
-kind: SqlDatabase
->>>>>>> 2c2b1a4c
 metadata:
   name:  sqldatabase-sample
 spec:
@@ -194,26 +186,16 @@
 Namespace:    default
 Labels:       <none>
 Annotations:  kubectl.kubernetes.io/last-applied-configuration:
-<<<<<<< HEAD
-                {"apiVersion":"azure.microsoft.com/v1","kind":"SqlServer","metadata":{"annotations":{},"name":"sqlserver-sample234","namespace":"default"}...
-API Version:  azure.microsoft.com/v1alpha1
-Kind:         AzureSqlServer
-=======
-                {"apiVersion":"azure.microsoft.com/v1alpha1","kind":"SqlServer","metadata":{"annotations":{},"name":"sqlserver-sample234","namespace":"default"}...
+                {"apiVersion":"azure.microsoft.com/v1alpha1","kind":"AzureSqlServer","metadata":{"annotations":{},"name":"sqlserver-sample234","namespace":"default"}...
 API Version:  azure.microsoft.com/v1alpha1
 Kind:         SqlServer
->>>>>>> 2c2b1a4c
 Metadata:
   Creation Timestamp:  2019-09-26T21:30:56Z
   Finalizers:
     azuresqlserver.finalizers.azure.com
   Generation:        1
   Resource Version:  20001
-<<<<<<< HEAD
   Self Link:         /apis/azure.microsoft.com/v1/namespaces/default/azuresqlservers/sqlserver-sample234
-=======
-  Self Link:         /apis/azure.microsoft.com/v1alpha1/namespaces/default/sqlservers/sqlserver-sample234
->>>>>>> 2c2b1a4c
   UID:               ed1c5d1d-e0a4-11e9-9ee8-52a5c765e9d7
 Spec:
   Location:                 westus
