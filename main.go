/*

Licensed under the Apache License, Version 2.0 (the "License");
you may not use this file except in compliance with the License.
You may obtain a copy of the License at

    http://www.apache.org/licenses/LICENSE-2.0

Unless required by applicable law or agreed to in writing, software
distributed under the License is distributed on an "AS IS" BASIS,
WITHOUT WARRANTIES OR CONDITIONS OF ANY KIND, either express or implied.
See the License for the specific language governing permissions and
limitations under the License.
*/

package main

import (
	"flag"
	"os"

	azurev1 "github.com/Azure/azure-service-operator/api/v1"
	"github.com/Azure/azure-service-operator/controllers"
	resourcemanagerconfig "github.com/Azure/azure-service-operator/pkg/resourcemanager/config"

	"k8s.io/apimachinery/pkg/runtime"
	kscheme "k8s.io/client-go/kubernetes/scheme"
	_ "k8s.io/client-go/plugin/pkg/client/auth/gcp"
	ctrl "sigs.k8s.io/controller-runtime"
	"sigs.k8s.io/controller-runtime/pkg/log/zap"
	// +kubebuilder:scaffold:imports
)

var (
	scheme   = runtime.NewScheme()
	setupLog = ctrl.Log.WithName("setup")
)

func init() {

	azurev1.AddToScheme(scheme)
	kscheme.AddToScheme(scheme)
	_ = azurev1.AddToScheme(scheme)
	// +kubebuilder:scaffold:scheme
}

// +kubebuilder:rbac:groups=core,resources=secrets,verbs=get;list;watch;create;update;patch;delete
// +kubebuilder:rbac:groups=core,resources=events,verbs=create;watch
// +kubebuilder:rbac:groups=azure.microsoft.com,resources=events,verbs=create;patch
// +kubebuilder:rbac:groups=apps,resources=deployments,verbs=get;list;watch;create;update;patch;delete
// +kubebuilder:rbac:groups=apps,resources=deployments/status,verbs=get;update;patch

func main() {
	var metricsAddr string
	var enableLeaderElection bool
	flag.StringVar(&metricsAddr, "metrics-addr", ":8080", "The address the metric endpoint binds to.")
	flag.BoolVar(&enableLeaderElection, "enable-leader-election", false,
		"Enable leader election for controller manager. Enabling this will ensure there is only one active controller manager.")

	flag.Parse()

	ctrl.SetLogger(zap.Logger(true))

	mgr, err := ctrl.NewManager(ctrl.GetConfigOrDie(), ctrl.Options{
		Scheme:             scheme,
		MetricsBindAddress: metricsAddr,
		LeaderElection:     enableLeaderElection,
	})
	if err != nil {
		setupLog.Error(err, "unable to start manager")
		os.Exit(1)
	}

	err = resourcemanagerconfig.LoadSettings()
	if err != nil {
		setupLog.Error(err, "unable to parse settings required to provision resources in Azure")
	}

	err = (&controllers.EventhubReconciler{
		Client:   mgr.GetClient(),
		Log:      ctrl.Log.WithName("controllers").WithName("Eventhub"),
		Recorder: mgr.GetEventRecorderFor("Eventhub-controller"),
		Scheme:   scheme,
	}).SetupWithManager(mgr)
	if err != nil {
		setupLog.Error(err, "unable to create controller", "controller", "Eventhub")
		os.Exit(1)
	}
	err = (&controllers.ResourceGroupReconciler{
		Client:   mgr.GetClient(),
		Log:      ctrl.Log.WithName("controllers").WithName("ResourceGroup"),
		Recorder: mgr.GetEventRecorderFor("ResourceGroup-controller"),
	}).SetupWithManager(mgr)
	if err != nil {
		setupLog.Error(err, "unable to create controller", "controller", "ResourceGroup")
		os.Exit(1)
	}
	err = (&controllers.EventhubNamespaceReconciler{
		Client:   mgr.GetClient(),
		Log:      ctrl.Log.WithName("controllers").WithName("EventhubNamespace"),
		Recorder: mgr.GetEventRecorderFor("EventhubNamespace-controller"),
	}).SetupWithManager(mgr)
	if err != nil {
		setupLog.Error(err, "unable to create controller", "controller", "EventhubNamespace")
		os.Exit(1)
	}

	if err = (&controllers.KeyVaultReconciler{
		Client:   mgr.GetClient(),
		Log:      ctrl.Log.WithName("controllers").WithName("KeyVault"),
		Recorder: mgr.GetEventRecorderFor("KeyVault-controller"),
	}).SetupWithManager(mgr); err != nil {
		setupLog.Error(err, "unable to create controller", "controller", "KeyVault")
		os.Exit(1)
	}

	if err = (&azurev1.EventhubNamespace{}).SetupWebhookWithManager(mgr); err != nil {
		setupLog.Error(err, "unable to create webhook", "webhook", "EventhubNamespace")
		os.Exit(1)
	}
<<<<<<< HEAD
=======
	err = (&controllers.ConsumerGroupReconciler{
		Client:   mgr.GetClient(),
		Log:      ctrl.Log.WithName("controllers").WithName("ConsumerGroup"),
		Recorder: mgr.GetEventRecorderFor("ConsumerGroup-controller"),
	}).SetupWithManager(mgr)
	if err != nil {
		setupLog.Error(err, "unable to create controller", "controller", "ConsumerGroup")
		os.Exit(1)
	}
>>>>>>> c22f7c03
	if !resourcemanagerconfig.Declarative() {
		if err = (&azurev1.EventhubNamespace{}).SetupWebhookWithManager(mgr); err != nil {
			setupLog.Error(err, "unable to create webhook", "webhook", "EventhubNamespace")
			os.Exit(1)
		}

		if err = (&azurev1.Eventhub{}).SetupWebhookWithManager(mgr); err != nil {
			setupLog.Error(err, "unable to create webhook", "webhook", "Eventhub")
			os.Exit(1)
		}
	}

	// +kubebuilder:scaffold:builder

	setupLog.Info("starting manager")
	if err := mgr.Start(ctrl.SetupSignalHandler()); err != nil {
		setupLog.Error(err, "problem running manager")
		os.Exit(1)
	}
}<|MERGE_RESOLUTION|>--- conflicted
+++ resolved
@@ -118,8 +118,6 @@
 		setupLog.Error(err, "unable to create webhook", "webhook", "EventhubNamespace")
 		os.Exit(1)
 	}
-<<<<<<< HEAD
-=======
 	err = (&controllers.ConsumerGroupReconciler{
 		Client:   mgr.GetClient(),
 		Log:      ctrl.Log.WithName("controllers").WithName("ConsumerGroup"),
@@ -129,7 +127,6 @@
 		setupLog.Error(err, "unable to create controller", "controller", "ConsumerGroup")
 		os.Exit(1)
 	}
->>>>>>> c22f7c03
 	if !resourcemanagerconfig.Declarative() {
 		if err = (&azurev1.EventhubNamespace{}).SetupWebhookWithManager(mgr); err != nil {
 			setupLog.Error(err, "unable to create webhook", "webhook", "EventhubNamespace")
