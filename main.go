/*

Licensed under the Apache License, Version 2.0 (the "License");
you may not use this file except in compliance with the License.
You may obtain a copy of the License at

		http://www.apache.org/licenses/LICENSE-2.0

Unless required by applicable law or agreed to in writing, software
distributed under the License is distributed on an "AS IS" BASIS,
WITHOUT WARRANTIES OR CONDITIONS OF ANY KIND, either express or implied.
See the License for the specific language governing permissions and
limitations under the License.
*/

package main

import (
	"flag"

	"k8s.io/apimachinery/pkg/runtime"

	"os"

	"github.com/Azure/azure-service-operator/controllers"
	resourcemanagerconfig "github.com/Azure/azure-service-operator/pkg/resourcemanager/config"
	resourcemanagereventhub "github.com/Azure/azure-service-operator/pkg/resourcemanager/eventhubs"
	resourcemanagerkeyvault "github.com/Azure/azure-service-operator/pkg/resourcemanager/keyvaults"
	resourcemanagerresourcegroup "github.com/Azure/azure-service-operator/pkg/resourcemanager/resourcegroups"
	resourcemanagersql "github.com/Azure/azure-service-operator/pkg/resourcemanager/sqlclient"
	resourcemanagerstorage "github.com/Azure/azure-service-operator/pkg/resourcemanager/storages"
	k8sSecrets "github.com/Azure/azure-service-operator/pkg/secrets/kube"

	azurev1alpha1 "github.com/Azure/azure-service-operator/api/v1alpha1"
	telemetry "github.com/Azure/azure-service-operator/pkg/telemetry"
	kscheme "k8s.io/client-go/kubernetes/scheme"
	_ "k8s.io/client-go/plugin/pkg/client/auth/gcp"
	ctrl "sigs.k8s.io/controller-runtime"
	"sigs.k8s.io/controller-runtime/pkg/log/zap"
	// +kubebuilder:scaffold:imports
)

var (
	masterURL, kubeconfig, resources, clusterName               string
	cloudName, tenantID, subscriptionID, clientID, clientSecret string
	useAADPodIdentity                                           bool

	scheme   = runtime.NewScheme()
	setupLog = ctrl.Log.WithName("setup")
)

func init() {

	_ = kscheme.AddToScheme(scheme)
	_ = azurev1alpha1.AddToScheme(scheme)
	// +kubebuilder:scaffold:scheme
}

// +kubebuilder:rbac:groups=core,resources=secrets,verbs=get;list;watch;create;update;patch;delete
// +kubebuilder:rbac:groups=core,resources=events,verbs=get;list;watch;create;update;patch;delete
// +kubebuilder:rbac:groups=azure.microsoft.com,resources=events,verbs=get;list;watch;create;update;patch;delete
// +kubebuilder:rbac:groups=apps,resources=deployments,verbs=get;list;watch;create;update;patch;delete
// +kubebuilder:rbac:groups=apps,resources=deployments/status,verbs=get;update;patch

func main() {
	var metricsAddr string
	var enableLeaderElection bool
	flag.StringVar(&metricsAddr, "metrics-addr", ":8080", "The address the metric endpoint binds to.")
	flag.BoolVar(&enableLeaderElection, "enable-leader-election", false,
		"Enable leader election for controller manager. Enabling this will ensure there is only one active controller manager.")

	flag.Parse()

	ctrl.SetLogger(zap.Logger(true))

	mgr, err := ctrl.NewManager(ctrl.GetConfigOrDie(), ctrl.Options{
		Scheme:             scheme,
		MetricsBindAddress: metricsAddr,
		LeaderElection:     enableLeaderElection,
	})
	if err != nil {
		setupLog.Error(err, "unable to start manager")
		os.Exit(1)
	}

	resourceGroupManager := resourcemanagerresourcegroup.NewAzureResourceGroupManager()
	eventhubManagers := resourcemanagereventhub.AzureEventHubManagers
	storageManagers := resourcemanagerstorage.AzureStorageManagers
	keyVaultManager := resourcemanagerkeyvault.AzureKeyVaultManager
	resourceClient := resourcemanagersql.GoSDKClient{}
	secretClient := k8sSecrets.New(mgr.GetClient())

	err = (&controllers.StorageReconciler{
		Client:         mgr.GetClient(),
		Log:            ctrl.Log.WithName("controllers").WithName("Storage"),
		Recorder:       mgr.GetEventRecorderFor("Storage-controller"),
		StorageManager: storageManagers.Storage,
	}).SetupWithManager(mgr)
	if err != nil {
		setupLog.Error(err, "unable to create controller", "controller", "Storage")
		os.Exit(1)
	}
	err = (&controllers.CosmosDBReconciler{
		Client:   mgr.GetClient(),
		Log:      ctrl.Log.WithName("controllers").WithName("CosmosDB"),
		Recorder: mgr.GetEventRecorderFor("CosmosDB-controller"),
	}).SetupWithManager(mgr)
	if err != nil {
		setupLog.Error(err, "unable to create controller", "controller", "CosmosDB")
		os.Exit(1)
	}
	if err = (&controllers.RedisCacheReconciler{
		Client:   mgr.GetClient(),
		Log:      ctrl.Log.WithName("controllers").WithName("RedisCache"),
		Recorder: mgr.GetEventRecorderFor("RedisCache-controller"),
	}).SetupWithManager(mgr); err != nil {
		setupLog.Error(err, "unable to create controller", "controller", "RedisCache")
		os.Exit(1)
	}

	err = resourcemanagerconfig.ParseEnvironment()
	if err != nil {
		setupLog.Error(err, "unable to parse settings required to provision resources in Azure")
	}

	err = (&controllers.EventhubReconciler{
		Client:          mgr.GetClient(),
		Log:             ctrl.Log.WithName("controllers").WithName("Eventhub"),
		Recorder:        mgr.GetEventRecorderFor("Eventhub-controller"),
		Scheme:          scheme,
		EventHubManager: eventhubManagers.EventHub,
		SecretClient:    secretClient,
	}).SetupWithManager(mgr)
	if err != nil {
		setupLog.Error(err, "unable to create controller", "controller", "Eventhub")
		os.Exit(1)
	}
	err = (&controllers.ResourceGroupReconciler{
		Reconciler: &controllers.AsyncReconciler{
			Client:      mgr.GetClient(),
			AzureClient: resourceGroupManager,
			Telemetry: telemetry.InitializePrometheusDefault(
				ctrl.Log.WithName("controllers").WithName("ResourceGroup"),
				"ResourceGroup",
			),
			Recorder: mgr.GetEventRecorderFor("ResourceGroup-controller"),
		},
	}).SetupWithManager(mgr)
	if err != nil {
		setupLog.Error(err, "unable to create controller", "controller", "ResourceGroup")
		os.Exit(1)
	}

	err = (&controllers.EventhubNamespaceReconciler{
		Client:                   mgr.GetClient(),
		Log:                      ctrl.Log.WithName("controllers").WithName("EventhubNamespace"),
		Recorder:                 mgr.GetEventRecorderFor("EventhubNamespace-controller"),
		EventHubNamespaceManager: eventhubManagers.EventHubNamespace,
	}).SetupWithManager(mgr)
	if err != nil {
		setupLog.Error(err, "unable to create controller", "controller", "EventhubNamespace")
		os.Exit(1)
	}

	if err = (&controllers.KeyVaultReconciler{
		Client:          mgr.GetClient(),
		Log:             ctrl.Log.WithName("controllers").WithName("KeyVault"),
		Recorder:        mgr.GetEventRecorderFor("KeyVault-controller"),
		KeyVaultManager: keyVaultManager,
	}).SetupWithManager(mgr); err != nil {
		setupLog.Error(err, "unable to create controller", "controller", "KeyVault")
		os.Exit(1)
	}

	err = (&controllers.ConsumerGroupReconciler{
		Client:               mgr.GetClient(),
		Log:                  ctrl.Log.WithName("controllers").WithName("ConsumerGroup"),
		Recorder:             mgr.GetEventRecorderFor("ConsumerGroup-controller"),
		ConsumerGroupManager: eventhubManagers.ConsumerGroup,
	}).SetupWithManager(mgr)
	if err != nil {
		setupLog.Error(err, "unable to create controller", "controller", "ConsumerGroup")
		os.Exit(1)
	}
	if err = (&controllers.AzureSqlServerReconciler{
		Client:         mgr.GetClient(),
		Log:            ctrl.Log.WithName("controllers").WithName("AzureSqlServer"),
		Recorder:       mgr.GetEventRecorderFor("AzureSqlServer-controller"),
		Scheme:         mgr.GetScheme(),
		ResourceClient: resourceClient,
		SecretClient:   secretClient,
	}).SetupWithManager(mgr); err != nil {
		setupLog.Error(err, "unable to create controller", "controller", "AzureSqlServer")
		os.Exit(1)
	}
	if err = (&controllers.AzureSqlDatabaseReconciler{
		Client:         mgr.GetClient(),
		Log:            ctrl.Log.WithName("controllers").WithName("AzureSqlDatabase"),
		Recorder:       mgr.GetEventRecorderFor("AzureSqlDatabase-controller"),
		Scheme:         mgr.GetScheme(),
		ResourceClient: resourceClient,
	}).SetupWithManager(mgr); err != nil {
		setupLog.Error(err, "unable to create controller", "controller", "AzureSqlDatabase")
		os.Exit(1)
	}
	if err = (&controllers.AzureSqlFirewallRuleReconciler{
		Client: mgr.GetClient(),
		Telemetry: telemetry.InitializePrometheusDefault(
			ctrl.Log.WithName("controllers").WithName("AzureSQLFirewallRuleOperator"),
			"AzureSQLFirewallRuleOperator",
		),
		Recorder:       mgr.GetEventRecorderFor("SqlFirewallRule-controller"),
		Scheme:         mgr.GetScheme(),
		ResourceClient: resourceClient,
	}).SetupWithManager(mgr); err != nil {
		setupLog.Error(err, "unable to create controller", "controller", "SqlFirewallRule")
		os.Exit(1)
	}
	if err = (&controllers.AzureSqlActionReconciler{
		Client:         mgr.GetClient(),
		Log:            ctrl.Log.WithName("controllers").WithName("AzureSqlAction"),
		Recorder:       mgr.GetEventRecorderFor("AzureSqlAction-controller"),
		Scheme:         mgr.GetScheme(),
		ResourceClient: resourceClient,
		SecretClient:   secretClient,
	}).SetupWithManager(mgr); err != nil {
		setupLog.Error(err, "unable to create controller", "controller", "AzureSqlAction")
		os.Exit(1)
	}
	if err = (&controllers.AzureSQLUserReconciler{
		Client:       mgr.GetClient(),
		Log:          ctrl.Log.WithName("controllers").WithName("AzureSQLUser"),
		Recorder:     mgr.GetEventRecorderFor("AzureSQLUser-controller"),
		Scheme:       mgr.GetScheme(),
		SecretClient: secretClient,
	}).SetupWithManager(mgr); err != nil {
		setupLog.Error(err, "unable to create controller", "controller", "AzureSQLUser")
		os.Exit(1)
	}
	if err = (&controllers.AzureSqlFailoverGroupReconciler{
		Client:         mgr.GetClient(),
		Log:            ctrl.Log.WithName("controllers").WithName("AzureSqlFailoverGroup"),
		Recorder:       mgr.GetEventRecorderFor("AzureSqlFailoverGroup-controller"),
		Scheme:         mgr.GetScheme(),
		ResourceClient: resourceClient,
	}).SetupWithManager(mgr); err != nil {
		setupLog.Error(err, "unable to create controller", "controller", "AzureSqlFailoverGroup")
		os.Exit(1)
	}
<<<<<<< HEAD

	if err = (&controllers.BlobContainerReconciler{
		Client:         mgr.GetClient(),
		Log:            ctrl.Log.WithName("controllers").WithName("BlobContainer"),
		Recorder:       mgr.GetEventRecorderFor("BlobContainer-controller"),
		Scheme:         mgr.GetScheme(),
		StorageManager: storageManagers.BlobContainer,
	}).SetupWithManager(mgr); err != nil {
		setupLog.Error(err, "unable to create controller", "controller", "BlobContainer")
		os.Exit(1)
	}

=======
	if err = (&controllers.AzureDataLakeGen2FileSystemReconciler{
		Client:            mgr.GetClient(),
		Log:               ctrl.Log.WithName("controllers").WithName("AzureDataLakeGen2FileSystem"),
		Recorder:          mgr.GetEventRecorderFor("AzureDataLakeGen2FileSystem-controller"),
		FileSystemManager: storageManagers.FileSystem,
	}).SetupWithManager(mgr); err != nil {
		setupLog.Error(err, "unable to create controller", "controller", "AzureDataLakeGen2FileSystem")
		os.Exit(1)
	}
>>>>>>> 9521dc1b
	// +kubebuilder:scaffold:builder

	setupLog.Info("starting manager")
	if err := mgr.Start(ctrl.SetupSignalHandler()); err != nil {
		setupLog.Error(err, "problem running manager")
		os.Exit(1)
	}
}<|MERGE_RESOLUTION|>--- conflicted
+++ resolved
@@ -247,7 +247,6 @@
 		setupLog.Error(err, "unable to create controller", "controller", "AzureSqlFailoverGroup")
 		os.Exit(1)
 	}
-<<<<<<< HEAD
 
 	if err = (&controllers.BlobContainerReconciler{
 		Client:         mgr.GetClient(),
@@ -260,7 +259,6 @@
 		os.Exit(1)
 	}
 
-=======
 	if err = (&controllers.AzureDataLakeGen2FileSystemReconciler{
 		Client:            mgr.GetClient(),
 		Log:               ctrl.Log.WithName("controllers").WithName("AzureDataLakeGen2FileSystem"),
@@ -270,7 +268,6 @@
 		setupLog.Error(err, "unable to create controller", "controller", "AzureDataLakeGen2FileSystem")
 		os.Exit(1)
 	}
->>>>>>> 9521dc1b
 	// +kubebuilder:scaffold:builder
 
 	setupLog.Info("starting manager")
