package errhelp

import (
	"encoding/json"
	"fmt"
	"strings"

	"github.com/Azure/go-autorest/autorest"
	"github.com/Azure/go-autorest/autorest/azure"
	"github.com/Azure/go-autorest/autorest/validation"
	"k8s.io/apimachinery/pkg/api/errors"
)

const (
	ParentNotFoundErrorCode         = "ParentResourceNotFound"
	ResourceGroupNotFoundErrorCode  = "ResourceGroupNotFound"
	NotFoundErrorCode               = "NotFound"
	ResourceNotFound                = "ResourceNotFound"
	AsyncOpIncompleteError          = "AsyncOpIncomplete"
	InvalidServerName               = "InvalidServerName"
	ContainerOperationFailure       = "ContainerOperationFailure"
	ValidationError                 = "ValidationError"
	AlreadyExists                   = "AlreadyExists"
	BadRequest                      = "BadRequest"
	AccountNameInvalid              = "AccountNameInvalid"
	RequestConflictError            = "Conflict"
	FailoverGroupBusy               = "FailoverGroupBusy"
	NetcfgInvalidIPAddressPrefix    = "NetcfgInvalidIPAddressPrefix"
	NetcfgInvalidSubnet             = "NetcfgInvalidSubnet"
	NetcfgInvalidVirtualNetworkSite = "NetcfgInvalidVirtualNetworkSite"
	InvalidResourceLocation         = "InvalidResourceLocation"
	InvalidCIDRNotation             = "InvalidCIDRNotation"
	InvalidRequestFormat            = "InvalidRequestFormat"
	KeyNotFound                     = "KeyNotFound"
	InvalidParameters               = "InvalidParameters"
<<<<<<< HEAD
	InvalidAccessPolicy             = "InvalidAccessPolicy"
=======
	CannotParseError                = "CannotParseError"
>>>>>>> 5418d199
)

func NewAzureError(err error) error {
	var kind, reason string
	if err == nil {
		return nil
	}
	ae := AzureError{
		Original: err,
	}

	if det, ok := err.(autorest.DetailedError); ok {

		ae.Code = det.StatusCode.(int)
		if e, ok := det.Original.(*azure.RequestError); ok {
			if e.ServiceError != nil {
				kind = e.ServiceError.Code
				reason = e.ServiceError.Message
			} else {
				kind = CannotParseError
				reason = CannotParseError
			}
		} else if e, ok := det.Original.(azure.RequestError); ok {
			if e.ServiceError != nil {
				kind = e.ServiceError.Code
				reason = e.ServiceError.Message
			} else {
				kind = CannotParseError
				reason = CannotParseError
			}
		} else if e, ok := det.Original.(*azure.ServiceError); ok {
			kind = e.Code
			reason = e.Message
			if e.Code == "Failed" && len(e.AdditionalInfo) == 1 {
				if v, ok := e.AdditionalInfo[0]["code"]; ok {
					kind = v.(string)
				}
			}
		} else if _, ok := det.Original.(*errors.StatusError); ok {
			kind = "StatusError"
			reason = "StatusError"
		} else if _, ok := det.Original.(*json.UnmarshalTypeError); ok {
			kind = NotFoundErrorCode
			reason = NotFoundErrorCode
		}

	} else if _, ok := err.(azure.AsyncOpIncompleteError); ok {
		kind = "AsyncOpIncomplete"
		reason = "AsyncOpIncomplete"
	} else if verr, ok := err.(validation.Error); ok {
		kind = "ValidationError"
		reason = verr.Message
	} else if err.Error() == InvalidServerName {
		kind = InvalidServerName
		reason = InvalidServerName
	} else if err.Error() == AlreadyExists {
		kind = AlreadyExists
		reason = AlreadyExists
	} else if err.Error() == AccountNameInvalid {
		kind = AccountNameInvalid
		reason = AccountNameInvalid
	} else if strings.Contains(err.Error(), InvalidAccessPolicy) {
		kind = InvalidAccessPolicy
		reason = InvalidAccessPolicy
	}
	ae.Reason = reason
	ae.Type = kind

	return &ae
}

func NewAzureErrorAzureError(err error) *AzureError {
	return NewAzureError(err).(*AzureError)
}

type AzureError struct {
	Type     string
	Reason   string
	Code     int
	Original error
}

func (e AzureError) Error() string {
	return e.Original.Error()
}

type AdminSecretNotFound struct {
	Name string
}

func (e AdminSecretNotFound) Error() string {
	return fmt.Sprintf("admin secret '%s' not found", e.Name)
}

func NewAdminSecretNotFoundError(name string) *AdminSecretNotFound {
	return &AdminSecretNotFound{name}
}<|MERGE_RESOLUTION|>--- conflicted
+++ resolved
@@ -33,11 +33,8 @@
 	InvalidRequestFormat            = "InvalidRequestFormat"
 	KeyNotFound                     = "KeyNotFound"
 	InvalidParameters               = "InvalidParameters"
-<<<<<<< HEAD
 	InvalidAccessPolicy             = "InvalidAccessPolicy"
-=======
 	CannotParseError                = "CannotParseError"
->>>>>>> 5418d199
 )
 
 func NewAzureError(err error) error {
