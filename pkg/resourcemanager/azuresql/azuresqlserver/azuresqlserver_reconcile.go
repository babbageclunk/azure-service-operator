// Copyright (c) Microsoft Corporation.
// Licensed under the MIT License.

package azuresqlserver

import (
	"context"
	"fmt"
	"strings"

	"github.com/Azure/azure-service-operator/api/v1alpha1"
	"github.com/Azure/azure-service-operator/pkg/errhelp"
	"github.com/Azure/azure-service-operator/pkg/helpers"
	"github.com/Azure/azure-service-operator/pkg/resourcemanager"
	azuresqlshared "github.com/Azure/azure-service-operator/pkg/resourcemanager/azuresql/azuresqlshared"
	"github.com/Azure/azure-service-operator/pkg/secrets"
	"github.com/Azure/go-autorest/autorest/to"
	"k8s.io/apimachinery/pkg/runtime"
	"k8s.io/apimachinery/pkg/types"
)

const usernameLength = 8
const passwordLength = 16

// Ensure creates an AzureSqlServer
func (s *AzureSqlServerManager) Ensure(ctx context.Context, obj runtime.Object, opts ...resourcemanager.ConfigOption) (bool, error) {
	options := &resourcemanager.Options{}
	for _, opt := range opts {
		opt(options)
	}

	if options.SecretClient != nil {
		s.SecretClient = options.SecretClient
	}

	instance, err := s.convert(obj)
	if err != nil {
		return false, err
	}

<<<<<<< HEAD
	// convert kube labels to expected tag format
	tags, _ := helpers.LabelsToTags(instance.GetLabels())

	// set a spec hash if one hasn't been set
	hash := helpers.Hash256(instance.Spec)
	if instance.Status.SpecHash == hash && instance.Status.Provisioned {
		instance.Status.RequestedAt = nil
		return true, nil
	}

=======
>>>>>>> af72aba4
	// Check to see if secret already exists for admin username/password
	// create or update the secret
	key := types.NamespacedName{Name: instance.Name, Namespace: instance.Namespace}
	secret, err := s.SecretClient.Get(ctx, key)
	if err != nil {
		if instance.Status.Provisioned {
			instance.Status.Message = err.Error()
			return false, fmt.Errorf("Secret missing for provisioned server: %s", key.String())
		}

		// Assure that the requested name is available and assume the secret exists
		checkNameResult, _ := CheckNameAvailability(ctx, instance.Name)
		if *checkNameResult.Available != true {
			instance.Status.Provisioning = false
			if _, err := s.GetServer(ctx, instance.Spec.ResourceGroup, instance.Name); err != nil {
				instance.Status.Message = "SQL server already exists somewhere else"
				return true, nil
			}

			instance.Status.Message = fmt.Sprintf(
				`SQL server already exists and the credentials could not be found. 
				If using kube secrets a secret should exist at '%s' for keyvault it should be '%s'`,
				key.String(),
				fmt.Sprintf("%s-%s", key.Namespace, key.Name),
			)

			return false, nil
		}

		secret, err = NewSecret(instance.Name)
		if err != nil {
			return false, err
		}
		err = s.SecretClient.Upsert(
			ctx,
			key,
			secret,
			secrets.WithOwner(instance),
			secrets.WithScheme(s.Scheme),
		)
		if err != nil {
			return false, err
		}
	}

	azureSQLServerProperties := azuresqlshared.SQLServerProperties{
		AdministratorLogin:         to.StringPtr(string(secret["username"])),
		AdministratorLoginPassword: to.StringPtr(string(secret["password"])),
	}

	// convert kube labels to expected tag format
	labels := map[string]*string{}
	for k, v := range instance.GetLabels() {
		value := v
		labels[k] = &value
	}

	// set a spec hash if one hasn't been set
	hash := helpers.Hash256(instance.Spec)
	if instance.Status.SpecHash == hash && instance.Status.Provisioned {
		instance.Status.RequestedAt = nil
		return true, nil
	}

	if instance.Status.SpecHash == "" {
		instance.Status.SpecHash = hash
	}

	if instance.Status.Provisioning {

		serv, err := s.GetServer(ctx, instance.Spec.ResourceGroup, instance.Name)
		if err != nil {
			azerr := errhelp.NewAzureErrorAzureError(err)
			// @Todo: ResourceNotFound should be handled if the time since the last PUT is unreasonable
			if azerr.Type != errhelp.ResourceNotFound {
				return false, err
			}

			// the first minute or so after a PUT to create a server will result in failed GETs
			instance.Status.State = "NotReady"
		} else {
			instance.Status.State = *serv.State
		}

		if instance.Status.State == "Ready" {
			instance.Status.Message = resourcemanager.SuccessMsg
			instance.Status.Provisioned = true
			instance.Status.Provisioning = false
			instance.Status.ResourceId = *serv.ID
			return true, nil
		}

		// server not done provisioning
		return false, nil
	}

	// create the sql server
	instance.Status.Provisioning = true
<<<<<<< HEAD
	if _, err := s.CreateOrUpdateSQLServer(ctx, instance.Spec.ResourceGroup, instance.Spec.Location, instance.Name, tags, azureSQLServerProperties, false); err != nil {
=======
	if _, err := s.CreateOrUpdateSQLServer(ctx, instance.Spec.ResourceGroup, instance.Spec.Location, instance.Name, labels, azureSQLServerProperties, false); err != nil {

>>>>>>> af72aba4
		instance.Status.Message = err.Error()

		// check for our known errors
		azerr := errhelp.NewAzureErrorAzureError(err)

		switch azerr.Type {
		case errhelp.AsyncOpIncompleteError:
			// the first successful call to create the server should result in this type of error
			// we save the credentials here
			instance.Status.Message = "Resource request successfully submitted to Azure"
			return false, nil
		case errhelp.AlreadyExists:
			// SQL Server names are globally unique so if a server with this name exists we
			// need to see if it meets our criteria (ie. same rg/sub)
			// see if server exists in correct rg
			if serv, err := s.GetServer(ctx, instance.Spec.ResourceGroup, instance.Name); err == nil {
				// mismatched location
				if *serv.Location != instance.Spec.Location {
					instance.Status.Provisioned = false
					instance.Status.Provisioning = false
					instance.Status.Message = fmt.Sprintf("%s does not match location of existing sql server, %s", instance.Spec.Location, *serv.Location)
					return true, nil
				}

				// should be good, let the next reconcile finish
				return false, nil
			}
			// this server likely belongs to someone else
			instance.Status.Provisioning = false
			instance.Status.RequestedAt = nil
			return true, nil
		case errhelp.LocationNotAvailableForResourceType:
			// Subscription does not support the requested service in the requested region
			instance.Status.Message = fmt.Sprintf("%s is an invalid location for an Azure SQL Server based on your subscription", instance.Spec.Location)
			instance.Status.Provisioning = false
			instance.Status.Provisioned = false
			return true, nil
		}

		// these errors are expected for recoverable states
		// ignore them and try again after some time
		ignore := []string{
			errhelp.ParentNotFoundErrorCode,
			errhelp.ResourceGroupNotFoundErrorCode,
		}
		if helpers.ContainsString(ignore, azerr.Type) {
			instance.Status.Provisioning = false
			return false, nil
		}

		// these errors can't be recovered from without a change
		// to the server resource's manifest, which will cause a new event/reconciliation
		drop := []string{
			errhelp.InvalidServerName,
		}
		if helpers.ContainsString(drop, azerr.Type) {
			return true, nil
		}

		return false, err
	}

	return true, nil
}

// Delete handles idempotent deletion of a sql server
func (s *AzureSqlServerManager) Delete(ctx context.Context, obj runtime.Object, opts ...resourcemanager.ConfigOption) (bool, error) {
	options := &resourcemanager.Options{}
	for _, opt := range opts {
		opt(options)
	}

	if options.SecretClient != nil {
		s.SecretClient = options.SecretClient
	}

	instance, err := s.convert(obj)
	if err != nil {
		return false, err
	}

	name := instance.ObjectMeta.Name
	groupName := instance.Spec.ResourceGroup
	key := types.NamespacedName{Name: instance.Name, Namespace: instance.Namespace}

	// if the resource is in a failed state it was never created or could never be verified
	// so we skip attempting to delete the resrouce from Azure
	if instance.Status.FailedProvisioning || strings.Contains(instance.Status.Message, "credentials could not be found") {
		return false, nil
	}

	_, err = s.DeleteSQLServer(ctx, groupName, name)
	if err != nil {
		instance.Status.Message = err.Error()
		azerr := errhelp.NewAzureErrorAzureError(err)

		// these errors are expected
		ignore := []string{
			errhelp.AsyncOpIncompleteError,
			errhelp.ConflictingServerOperation,
		}

		// this means the thing doesn't exist
		finished := []string{
			errhelp.ResourceNotFound,
		}

		if helpers.ContainsString(ignore, azerr.Type) {
			return true, nil
		}

		if helpers.ContainsString(finished, azerr.Type) {
			//Best effort deletion of secrets
			s.SecretClient.Delete(ctx, key)
			return false, nil
		}

		return false, err
	}

	//Best effort deletion of secrets
	s.SecretClient.Delete(ctx, key)
	return false, nil
}

// GetParents returns the parents of AzureSqlDatabase
func (s *AzureSqlServerManager) GetParents(obj runtime.Object) ([]resourcemanager.KubeParent, error) {
	instance, err := s.convert(obj)
	if err != nil {
		return nil, err
	}

	rgKey := types.NamespacedName{Name: instance.Spec.ResourceGroup, Namespace: instance.Namespace}

	return []resourcemanager.KubeParent{
		{Key: rgKey, Target: &v1alpha1.ResourceGroup{}},
	}, nil
}

func (g *AzureSqlServerManager) GetStatus(obj runtime.Object) (*v1alpha1.ASOStatus, error) {
	instance, err := g.convert(obj)
	if err != nil {
		return nil, err
	}
	return &instance.Status, nil
}

func (s *AzureSqlServerManager) convert(obj runtime.Object) (*v1alpha1.AzureSqlServer, error) {
	local, ok := obj.(*v1alpha1.AzureSqlServer)
	if !ok {
		return nil, fmt.Errorf("failed type assertion on kind: %s", obj.GetObjectKind().GroupVersionKind().String())
	}
	return local, nil
}

// NewSecret generates a new sqlserver secret
func NewSecret(serverName string) (map[string][]byte, error) {

	secret := map[string][]byte{}

	randomUsername, err := helpers.GenerateRandomUsername(usernameLength, (usernameLength / 2))
	if err != nil {
		return secret, err
	}

	randomPassword := helpers.NewPassword()

	secret["username"] = []byte(randomUsername)
	secret["fullyQualifiedUsername"] = []byte(fmt.Sprintf("%s@%s", randomUsername, serverName))
	secret["password"] = []byte(randomPassword)
	secret["azureSqlServerName"] = []byte(serverName)
	secret["fullyQualifiedServerName"] = []byte(serverName + ".database.windows.net")

	return secret, nil
}<|MERGE_RESOLUTION|>--- conflicted
+++ resolved
@@ -38,7 +38,6 @@
 		return false, err
 	}
 
-<<<<<<< HEAD
 	// convert kube labels to expected tag format
 	tags, _ := helpers.LabelsToTags(instance.GetLabels())
 
@@ -49,8 +48,6 @@
 		return true, nil
 	}
 
-=======
->>>>>>> af72aba4
 	// Check to see if secret already exists for admin username/password
 	// create or update the secret
 	key := types.NamespacedName{Name: instance.Name, Namespace: instance.Namespace}
@@ -149,12 +146,8 @@
 
 	// create the sql server
 	instance.Status.Provisioning = true
-<<<<<<< HEAD
 	if _, err := s.CreateOrUpdateSQLServer(ctx, instance.Spec.ResourceGroup, instance.Spec.Location, instance.Name, tags, azureSQLServerProperties, false); err != nil {
-=======
-	if _, err := s.CreateOrUpdateSQLServer(ctx, instance.Spec.ResourceGroup, instance.Spec.Location, instance.Name, labels, azureSQLServerProperties, false); err != nil {
-
->>>>>>> af72aba4
+
 		instance.Status.Message = err.Error()
 
 		// check for our known errors
