--- conflicted
+++ resolved
@@ -9,7 +9,6 @@
 	"strings"
 
 	"github.com/Azure/azure-service-operator/api/v1alpha1"
-	azurev1alpha1 "github.com/Azure/azure-service-operator/api/v1alpha1"
 	"github.com/Azure/azure-service-operator/pkg/errhelp"
 	"github.com/Azure/azure-service-operator/pkg/helpers"
 	"github.com/Azure/azure-service-operator/pkg/resourcemanager"
@@ -95,19 +94,14 @@
 	groupName := instance.Spec.ResourceGroup
 	location := instance.Spec.Location
 	kind := instance.Spec.Kind
-<<<<<<< HEAD
-
-	cosmosDBProperties := azurev1alpha1.CosmosDBProperties{
+
+	cosmosDBProperties := v1alpha1.CosmosDBProperties{
 		DatabaseAccountOfferType:     instance.Spec.Properties.DatabaseAccountOfferType,
 		EnableMultipleWriteLocations: instance.Spec.Properties.EnableMultipleWriteLocations,
-	}
-
-	db, azerr := m.CreateOrUpdateCosmosDB(ctx, groupName, accountName, location, kind, cosmosDBProperties, tags)
-=======
-	dbType := instance.Spec.Properties.DatabaseAccountOfferType
-	dbVersion := instance.Spec.Properties.MongoDBVersion
-
-	db, err = m.CreateOrUpdateCosmosDB(ctx, groupName, accountName, location, kind, dbType, dbVersion, tags)
+    MongoDBVersion:               instance.Spec.Properties.MongoDBVersion,
+	}
+
+	db, err := m.CreateOrUpdateCosmosDB(ctx, groupName, accountName, location, kind, cosmosDBProperties, tags)
 	if err != nil {
 		azerr := errhelp.NewAzureErrorAzureError(err)
 		instance.Status.Message = err.Error()
@@ -135,7 +129,6 @@
 				return true, nil
 			}
 		}
->>>>>>> b98e0b9f
 
 		return false, err
 	}
