--- conflicted
+++ resolved
@@ -58,11 +58,8 @@
 	kind azurev1alpha1.StorageKind,
 	tags map[string]*string,
 	accessTier azurev1alpha1.StorageAccessTier,
-<<<<<<< HEAD
 	enableHTTPsTrafficOnly *bool, dataLakeEnabled *bool) (result storage.Account, err error) {
-=======
-	enableHTTPSTrafficOnly *bool, dataLakeEnabled *bool) (*storage.Account, error) {
->>>>>>> 1249a3ef
+
 	storagesClient := getStoragesClient()
 
 	//Check if name is available
@@ -81,17 +78,12 @@
 		return nil, errors.New("unable to create datalake enabled storage account")
 	}
 	if *checkNameResult.NameAvailable == false {
-<<<<<<< HEAD
 		log.Println("storage account not available: " + checkNameResult.Reason)
 		if checkNameResult.Reason == storage.AccountNameInvalid {
 			return result, errors.New("AccountNameInvalid")
 		} else if checkNameResult.Reason == storage.AlreadyExists {
 			return result, errors.New("AlreadyExists")
 		}
-=======
-		log.Printf("storage account not available: %v\n", checkNameResult.Reason)
-		return nil, errors.New("storage account name not available")
->>>>>>> 1249a3ef
 	}
 
 	sSku := storage.Sku{Name: storage.SkuName(sku.Name)}
